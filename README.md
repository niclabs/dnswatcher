--- conflicted
+++ resolved
@@ -1,4 +1,4 @@
-<<<<<<< HEAD
+
 # Repositorio Común: DNSwatcher
 
 Este repositorio contiene dos proyectos principales relacionados con el diagnóstico y análisis de dominios DNS:
@@ -110,65 +110,4 @@
 Agradecimientos especiales a:
 
 - @maitegm
-- @madestro
-=======
-# DNS Diagnóstico
-
-Software desarrollado para realizar diagnósticos DNS sobre dominios, evaluando sincronía de registros SOA, autoridad, recursividad deshabilitada, soporte TCP y delegación. Los resultados se presentan en consola y se almacenan en un archivo JSON.
-
----
-
-## **Pre-instalación**
-
-### **Requisitos**
-1. **Go**:
-   - Instale Go siguiendo las instrucciones en [https://golang.org/doc/install](https://golang.org/doc/install).
-   - Configure las variables de entorno `$GOROOT` y `$GOPATH`.
-
-2. **Dependencias de Go**:
-   Inicialice un módulo de Go:
-   ```bash
-   go mod init dnswatcher
-   ```
-
-   Instale las siguientes librerías de Go:
-   ```bash
-   go get github.com/miekg/dns
-   go get github.com/niclabs/Observatorio/dnsUtils
-   go get golang.org/x/net/idna
-   ```
-
----
-
-## Instalación
-Clone este repositorio:
-```bash
-git clone <https://github.com/niclabs/dnswatcher.git>
-```
-
-Entre al directorio:
-```bash
-cd <dnswatcher>
-```
-
----
-
-## Uso
-
-Ejecute el programa proporcionando un dominio como argumento:
-```bash
-go run maindns.go <dominio> (xxxxx.cl)
-```
-
-### **Salida esperada**
-1. El diagnóstico se imprimirá en consola.
-2. Un archivo JSON con los resultados se guardará en la carpeta `JSONS` (se creará automáticamente si no existe).
-
----
-
-## Acknowledgments:
-
-Observatorio:
-@maitegm
-@madestro
->>>>>>> d65aad33
+- @madestro